--- conflicted
+++ resolved
@@ -1,9 +1,6 @@
 syntax: glob
 *.pyc
 *~
-<<<<<<< HEAD
-=======
 *.DS_Store
 bmark
->>>>>>> 4ad7712e
 *testindex