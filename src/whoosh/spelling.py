--- conflicted
+++ resolved
@@ -303,9 +303,5 @@
                     token.text = sug
                     corrected_tokens.append(token)
 
-<<<<<<< HEAD
         return Correction(q, qstring, corrected_q, corrected_tokens)
 
-=======
-        return Correction(q, qstring, corrected_q, corrected_tokens)
->>>>>>> 99b08ec3
