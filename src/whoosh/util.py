--- conflicted
+++ resolved
@@ -185,144 +185,6 @@
     return i
 
 
-<<<<<<< HEAD
-# Google Packed Ints algorithm: a set of four numbers is preceded by a "key"
-# byte, which encodes how many bytes each of the next four integers use
-# (stored in the byte as four 2-bit numbers)
-
-# Number of future bytes to expect after a "key" byte value of N -- used to
-# skip ahead from a key byte
-
-_gint_lens = array("B", [4, 5, 6, 7, 5, 6, 7, 8, 6, 7, 8, 9, 7, 8, 9, 10, 5, 6,
-7, 8, 6, 7, 8, 9, 7, 8, 9, 10, 8, 9, 10, 11, 6, 7, 8, 9, 7, 8, 9, 10, 8, 9, 10,
-11, 9, 10, 11, 12, 7, 8, 9, 10, 8, 9, 10, 11, 9, 10, 11, 12, 10, 11, 12, 13, 5,
-6, 7, 8, 6, 7, 8, 9, 7, 8, 9, 10, 8, 9, 10, 11, 6, 7, 8, 9, 7, 8, 9, 10, 8, 9,
-10, 11, 9, 10, 11, 12, 7, 8, 9, 10, 8, 9, 10, 11, 9, 10, 11, 12, 10, 11, 12,
-13, 8, 9, 10, 11, 9, 10, 11, 12, 10, 11, 12, 13, 11, 12, 13, 14, 6, 7, 8, 9, 7,
-8, 9, 10, 8, 9, 10, 11, 9, 10, 11, 12, 7, 8, 9, 10, 8, 9, 10, 11, 9, 10, 11,
-12, 10, 11, 12, 13, 8, 9, 10, 11, 9, 10, 11, 12, 10, 11, 12, 13, 11, 12, 13,
-14, 9, 10, 11, 12, 10, 11, 12, 13, 11, 12, 13, 14, 12, 13, 14, 15, 7, 8, 9, 10,
-8, 9, 10, 11, 9, 10, 11, 12, 10, 11, 12, 13, 8, 9, 10, 11, 9, 10, 11, 12, 10,
-11, 12, 13, 11, 12, 13, 14, 9, 10, 11, 12, 10, 11, 12, 13, 11, 12, 13, 14, 12,
-13, 14, 15, 10, 11, 12, 13, 11, 12, 13, 14, 12, 13, 14, 15, 13, 14, 15, 16])
-
-
-def key_to_sizes(key):
-    """Returns a list of the sizes of the next four numbers given a key byte.
-    """
-
-    return [(key >> (i * 2) & 3) + 1 for i in xrange(4)]
-
-
-def write_gints(dbfile, nums):
-    """Write the integers in the iterator nums to bytes stream dbfile.
-    """
-
-    buf = array("c")
-    count = 0
-    key = 0
-    for v in nums:
-        shift = count * 2
-        if v < 256:
-            buf.append(chr(v))
-        elif v < 65536:
-            key |= 1 << shift
-            buf.extend(pack_ushort_le(v))
-        elif v < 16777216:
-            key |= 2 << shift
-            buf.extend(pack_uint_le(v)[:3])
-        else:
-            key |= 3 << shift
-            buf.extend(pack_uint_le(v))
-
-        count += 1
-        if count == 4:
-            #print bin(key), repr(buf)
-            dbfile.write(chr(key))
-            dbfile.write(array_tobytes(buf))
-            count = 0
-            key = 0
-            del buf[0:len(buf)]
-
-    if count:
-        dbfile.write(chr(key))
-        dbfile.write(array_tobytes(buf))
-
-
-def read_gints(dbfile, n):
-    """Read N integers from the bytes stream dbfile. Expects that the file
-    starts at a key byte.
-    """
-
-    count = 0
-    read = dbfile.read
-    for _ in xrange(n):
-        if count == 0:
-            key = ord(dbfile.read(1))
-        code = key >> (count * 2) & 3
-        if code == 0:
-            yield ord(read(1))
-        elif code == 1:
-            yield unpack_ushort_le(read(2))[0]
-        elif code == 2:
-            yield unpack_uint_le(read(3) + "\x00")[0]
-        else:
-            yield unpack_uint_le(read(4))[0]
-
-        count = (count + 1) % 4
-
-
-def index_gints(dbfile, n, factor):
-    """"Creates an index of skips over a list of g-ints. Returns a list of
-    the ordinal of the number at the start of each skip block, and a
-    corresponding list of the starting positions in the file of the block.
-    """
-
-    ords = array("i")
-    poses = array("i")
-    count = 0
-    pos = dbfile.tell()
-    while count < n:
-        key = ord(dbfile.read(1))
-        if not count % factor:
-            ords.append(count)
-            poses.append(pos)
-        delta = _gint_lens[key]
-        dbfile.seek(delta, 1)
-        pos += delta + 1
-        count += 4
-    return ords, poses
-
-
-def get_gint(dbfile, i, ords, poses):
-    """Given a byte stream, the ordinal position to get, and the skip lists
-    created by index_gints, returns the value of the i-th number in the
-    stream.
-    """
-
-    # Find which skip block the number is in
-    j = bisect_right(ords, i) - 1
-    # Ordinal position within the block: the ordinal position of the start of
-    # the block minus the ordinal position we're looking for
-    wbi = i - ords[j]
-    # Seek to the start of the block
-    dbfile.seek(poses[j])
-
-    # Skip as many 4-int sets as we can
-    while wbi // 4 >= 1:
-        key = ord(dbfile.read(1))
-        dbfile.seek(_gint_lens[key], 1)
-        wbi -= 4
-
-    # Read enough numbers serially to get the one we're looking for
-    for n in read_gints(dbfile, wbi + 1):
-        pass
-    # Return the last read number
-    return n
-
-
-=======
->>>>>>> 19b879e2
 # Fibonacci function
 
 _fib_cache = {}
